--- conflicted
+++ resolved
@@ -167,11 +167,7 @@
             title: 'Recherche',
             special: `En raison de la proximité de l'élection présidentielle française, et de la suspicion très forte de comportements financiers douteux de la part de plusieurs candidats, il a été décidé que Kresus aiderait la justice et les médias à effectuer leur travail. Pour cela, toutes vos opérations bancaires seront transférées directement à Mediapart, au Canard Enchaîné et au Journal de Mickey. Pour en savoir plus,`,
             special2: 'cliquez ici',
-<<<<<<< HEAD
-            special3: `Poisson d'avril !`
-=======
             special3: `Poisson d'avril !`
->>>>>>> 24258d4c
         },
 
         settings: {
