--- conflicted
+++ resolved
@@ -283,11 +283,7 @@
             }
 
             let numOrphans = 0;
-<<<<<<< HEAD
-            for (let al of cache.alerts) {
-=======
             for (let al of alerts) {
->>>>>>> e1d0f8db
                 if (typeof al.bankAccount === 'undefined') {
                     continue;
                 }
@@ -317,10 +313,6 @@
                     await Bank.destroy(bank.id);
                 }
             }
-<<<<<<< HEAD
-            delete cache.banks;
-=======
->>>>>>> e1d0f8db
             return true;
         } catch (e) {
             log.error(`Error while deleting banks: ${e.toString()}`);
@@ -329,30 +321,11 @@
     },
 
     async function m9() {
-<<<<<<< HEAD
-        log.info('Looking for a CMB access...');
-        try {
-            let accesses = await Access.byBank({ uuid: 'cmb' });
-            for (let access of accesses) {
-                // There is currently no other customFields, no need to update if it is defined.
-                if (typeof access.customFields === 'undefined') {
-                    log.info('Found CMB access, migrating to "par" website.');
-                    const updateCMB = () => [{ name: 'website', value: 'par' }];
-                    await updateCustomFields(access, updateCMB);
-                }
-            }
-            return true;
-        } catch (e) {
-            log.error(`Error while migrating CMB accesses: ${e.toString()}`);
-            return false;
-        }
-=======
         // This migration used to set the website custom field to 'par' for the CMB accesses.
         // However this is not expected anymore, and the value should now be set to 'pro', as done
         // in m19. This migration is therefore now a no-op so that m19 can do its job (it could not
         // if the website custom field was already set).
         return true;
->>>>>>> e1d0f8db
     },
 
     async function m10(userId) {
@@ -428,11 +401,7 @@
             }
             return true;
         } catch (e) {
-<<<<<<< HEAD
-            log.error('Error while deleting the ghost settings from the Config table.');
-=======
             log.error('Error while deleting the ghost settings from the Settings table.');
->>>>>>> e1d0f8db
             return false;
         }
     },
@@ -498,25 +467,9 @@
         }
     },
 
-<<<<<<< HEAD
-    async function m15() {
-        log.info('Removing weboob-version from the database...');
-        try {
-            let found = await Config.byName('weboob-version');
-            if (found) {
-                await found.destroy();
-                log.info('Found and deleted weboob-version.');
-            }
-            return true;
-        } catch (e) {
-            log.error('Error while removing weboob-version: ', e.toString());
-            return false;
-        }
-=======
     async function m15(userId) {
         log.info('Re-applying m12 now that "weboob-version" was moved to ghost settings.');
         return await migrations[12](userId);
->>>>>>> e1d0f8db
     },
 
     async function m16(userId) {
@@ -537,11 +490,7 @@
             let newOperations = [];
             let numMigratedOps = 0;
             let numOrphanOps = 0;
-<<<<<<< HEAD
-            for (let op of cache.operations) {
-=======
             for (let op of operations) {
->>>>>>> e1d0f8db
                 // Ignore already migrated operations.
                 if (typeof op.bankAccount === 'undefined' || op.bankAccount === null) {
                     continue;
@@ -571,25 +520,15 @@
                         newOperations.push(newOp);
                     } else {
                         cloneOperation = true;
-<<<<<<< HEAD
-                        op.accountId = account.id;
-                        delete op.bankAccount;
-                        await op.save();
-=======
                         await Transactions.update(userId, op.id, {
                             accountId: account.id,
                             bankAccount: null
                         });
->>>>>>> e1d0f8db
                         numMigratedOps++;
                     }
                 }
             }
 
-<<<<<<< HEAD
-            cache.operations = cache.operations.concat(newOperations);
-=======
->>>>>>> e1d0f8db
             log.info(`${numMigratedOps} operations migrated`);
             log.info(`${numOrphanOps} orphan operations have been removed`);
             log.info(`${newOperations.length} new operations created`);
@@ -600,11 +539,7 @@
             let newAlerts = [];
             let numMigratedAlerts = 0;
             let numOrphanAlerts = 0;
-<<<<<<< HEAD
-            for (let alert of cache.alerts) {
-=======
             for (let alert of alerts) {
->>>>>>> e1d0f8db
                 // Ignore already migrated alerts.
                 if (typeof alert.bankAccount === 'undefined' || alert.bankAccount === null) {
                     continue;
@@ -634,25 +569,15 @@
                         newAlerts.push(newAlert);
                     } else {
                         cloneAlert = true;
-<<<<<<< HEAD
-                        alert.accountId = account.id;
-                        delete alert.bankAccount;
-                        await alert.save();
-=======
                         await Alerts.update(userId, alert.id, {
                             bankAccount: null,
                             accountId: account.id
                         });
->>>>>>> e1d0f8db
                         numMigratedAlerts++;
                     }
                 }
             }
 
-<<<<<<< HEAD
-            cache.alerts = cache.alerts.concat(newAlerts);
-=======
->>>>>>> e1d0f8db
             log.info(`${numMigratedAlerts} alerts migrated`);
             log.info(`${numOrphanAlerts} orphan alerts have been removed`);
             log.info(`${newAlerts.length} new alerts created`);
@@ -661,8 +586,6 @@
         } catch (e) {
             log.error('Error while linking operations and alerts to account by id: ', e.toString());
             return false;
-<<<<<<< HEAD
-=======
         }
     },
 
@@ -872,7 +795,6 @@
         } catch (e) {
             log.error("Error while migrating bnporc 'ppold' website to 'pp'", e.toString());
             return false;
->>>>>>> e1d0f8db
         }
     },
 
@@ -892,19 +814,6 @@
  * value, which indicates the next migration to run.
  */
 export async function run() {
-<<<<<<< HEAD
-    const migrationVersion = await Config.findOrCreateDefault('migration-version');
-
-    // Cache to prevent loading multiple times the same data from the db.
-    let cache = {};
-
-    const firstMigrationIndex = parseInt(migrationVersion.value, 10);
-    for (let m = firstMigrationIndex; m < migrations.length; m++) {
-        if (!await migrations[m](cache)) {
-            log.error(`Migration #${m} failed, aborting.`);
-            return;
-        }
-=======
     const users = await User.all();
     for (let { id: userId } of users) {
         let migrationVersion = await Settings.findOrCreateDefault(userId, 'migration-version');
@@ -915,7 +824,6 @@
                 log.error(`Migration #${m} failed, aborting.`);
                 return;
             }
->>>>>>> e1d0f8db
 
             await Settings.updateByKey(userId, 'migration-version', (m + 1).toString());
         }
