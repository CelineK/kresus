import Access from './access';
import Account from './account';
import Alert from './alert';
import Bank from './bank';
import Config from './config';
import Operation from './operation';
import Category from './category';
import Type from './operationtype';

import { makeLogger, UNKNOWN_OPERATION_TYPE } from '../helpers';

let log = makeLogger('models/migrations');

// For a given access, retrieves the custom fields and gives them to the
// changeFn, which must return a new version of the custom fields (deleted
// fields won't be kept in database). After which they're saved (it's not
// changeFn's responsability to call save/updateAttributes).
async function updateCustomFields(access, changeFn) {
    let originalCustomFields = JSON.parse(access.customFields || '[]');

    // "deep copy", lol
    let newCustomFields = JSON.parse(access.customFields || '[]');
    newCustomFields = changeFn(newCustomFields);

    let pairToString = pair => `${pair.name}:${pair.value}`;
    let buildSig = fields => fields.map(pairToString).join('/');

    let needsUpdate = false;
    if (originalCustomFields.length !== newCustomFields.length) {
        // If one has more fields than the other, update.
        needsUpdate = true;
    } else {
        // If the name:value/name2:value2 strings are different, update.
        let originalSignature = buildSig(originalCustomFields);
        let newSignature = buildSig(newCustomFields);
        needsUpdate = originalSignature !== newSignature;
    }

    if (needsUpdate) {
        log.debug(`updating custom fields for ${access.id}`);
        await access.updateAttributes({
            customFields: JSON.stringify(newCustomFields)
        });
    }
}

function reduceOperationsDate(oldest, operation) {
    return Math.min(oldest, +new Date(operation.dateImport));
}

/**
 * This is an array of all the migrations to apply on the database, in order to
 * automatically keep database schema in sync with Kresus code.
 *
 * _Note_: As only the necessary migrations are run at each startup, you should
 * NEVER update a given migration, but instead add a new migration to reflect
 * the changes you want to apply on the db. Updating an existing migration
 * might not update the database as expected.
 */
let migrations = [
    async function m0() {
        log.info('Removing weboob-log and weboob-installed from the db...');
        let weboobLog = await Config.byName('weboob-log');
        if (weboobLog) {
            log.info('\tDestroying Config[weboob-log].');
            await weboobLog.destroy();
        }

        let weboobInstalled = await Config.byName('weboob-installed');
        if (weboobInstalled) {
            log.info('\tDestroying Config[weboob-installed].');
            await weboobInstalled.destroy();
        }
    },

    async function m1(cache) {
        log.info('Checking that operations with categories are consistent...');

        cache.operations = cache.operations || (await Operation.all());
        cache.categories = cache.categories || (await Category.all());

        let categorySet = new Set();
        for (let c of cache.categories) {
            categorySet.add(c.id);
        }

        let catNum = 0;
        for (let op of cache.operations) {
            let needsSave = false;

            if (typeof op.categoryId !== 'undefined' && !categorySet.has(op.categoryId)) {
                needsSave = true;
                delete op.categoryId;
                catNum += 1;
            }

            if (needsSave) {
                await op.save();
            }
        }

        if (catNum) {
            log.info(`\t${catNum} operations had an inconsistent category.`);
        }
    },

    async function m2(cache) {
        log.info('Replacing NONE_CATEGORY_ID by undefined...');

        cache.operations = cache.operations || (await Operation.all());

        let num = 0;
        for (let o of cache.operations) {
            if (typeof o.categoryId !== 'undefined' && o.categoryId.toString() === '-1') {
                delete o.categoryId;
                await o.save();
                num += 1;
            }
        }

        if (num) {
            log.info(`\t${num} operations had -1 as categoryId.`);
        }
    },

    async function m3(cache) {
        log.info('Migrating websites to the customFields format...');

        cache.accesses = cache.accesses || (await Access.all());

        let num = 0;

        let updateFields = website => customFields => {
            if (customFields.filter(field => field.name === 'website').length) {
                return customFields;
            }

            customFields.push({
                name: 'website',
                value: website
            });

            return customFields;
        };

        for (let a of cache.accesses) {
            if (typeof a.website === 'undefined' || !a.website.length) {
                continue;
            }

            let website = a.website;
            delete a.website;

            await updateCustomFields(a, updateFields(website));

            await a.save();
            num += 1;
        }

        if (num) {
            log.info(`\t${num} accesses updated to the customFields format.`);
        }
    },

    async function m4(cache) {
        log.info('Migrating HelloBank users to BNP and BNP users to the new website format.');

        cache.accesses = cache.accesses || (await Access.all());

        let updateFieldsBnp = customFields => {
            if (customFields.filter(field => field.name === 'website').length) {
                return customFields;
            }

            customFields.push({
                name: 'website',
                value: 'pp'
            });

            log.info('\tBNP access updated to the new website format.');
            return customFields;
        };

        let updateFieldsHelloBank = customFields => {
            customFields.push({
                name: 'website',
                value: 'hbank'
            });
            return customFields;
        };

        for (let a of cache.accesses) {
            if (a.bank === 'bnporc') {
                await updateCustomFields(a, updateFieldsBnp);
                continue;
            }

            if (a.bank === 'hellobank') {
                // Update access
                await updateCustomFields(a, updateFieldsHelloBank);

                // Update accounts
                let accounts = await Account.byBank({ uuid: 'hellobank' });
                for (let acc of accounts) {
                    await acc.updateAttributes({ bank: 'bnporc' });
                }

                await a.updateAttributes({ bank: 'bnporc' });
                log.info("\tHelloBank access updated to use BNP's backend.");
                continue;
            }
        }
    },

    async function m5(cache) {
        log.info('Ensure "importDate" field is present in accounts.');

        cache.accounts = cache.accounts || (await Account.all());

        for (let a of cache.accounts) {
            if (typeof a.importDate !== 'undefined') {
                continue;
            }

            log.info(`\t${a.accountNumber} has no importDate.`);

            let ops = await Operation.byAccount(a);

            let dateNumber = Date.now();
            if (ops.length) {
                dateNumber = ops.reduce(reduceOperationsDate, Date.now());
            }

            a.importDate = new Date(dateNumber);
            await a.save();

            log.info(`\tImport date for ${a.title} (${a.accountNumber}): ${a.importDate}`);
        }
    },

    async function m6(cache) {
        log.info('Migrate operationTypeId to type field...');
        try {
            cache.types = cache.types || (await Type.all());

            if (cache.types.length) {
                let operations = await Operation.allWithOperationTypesId();
                log.info(`${operations.length} operations to migrate`);
                let typeMap = new Map();
                for (let { id, name } of cache.types) {
                    typeMap.set(id, name);
                }

                for (let operation of operations) {
                    if (operation.operationTypeID && typeMap.has(operation.operationTypeID)) {
                        operation.type = typeMap.get(operation.operationTypeID);
                    } else {
                        operation.type = UNKNOWN_OPERATION_TYPE;
                    }
                    delete operation.operationTypeID;
                    await operation.save();
                }

                // Delete operation types
                for (let type of cache.types) {
                    await type.destroy();
                }
                delete cache.types;
            }
        } catch (e) {
            log.error(`Error while updating operation type: ${e}`);
        }
    },

    async function m7(cache) {
        log.info('Ensuring consistency of accounts with alerts...');

        try {
            let accountSet = new Set();

            cache.accounts = cache.accounts || (await Account.all());
            cache.alerts = cache.alerts || (await Alert.all());

            for (let account of cache.accounts) {
                accountSet.add(account.accountNumber);
            }

            let numOrphans = 0;
            for (let al of cache.alerts) {
                if (!accountSet.has(al.bankAccount)) {
                    numOrphans++;
                    await al.destroy();
                }
            }
            // Purge the alerts cache, next migration requiring it will rebuild
            // an updated cache.
            delete cache.alerts;

            if (numOrphans) {
                log.info(`\tfound and removed ${numOrphans} orphan alerts`);
            }
        } catch (e) {
            log.error(`Error while ensuring consistency of alerts: ${e.toString()}`);
        }
    },

    async function m8(cache) {
        log.info('Deleting banks from database');
        try {
            cache.banks = cache.banks || (await Bank.all());
            for (let bank of cache.banks) {
                await bank.destroy();
            }
            delete cache.banks;
        } catch (e) {
            log.error(`Error while deleting banks: ${e.toString()}`);
        }
    },

    async function m9() {
        log.info('Looking for a CMB access...');
        try {
            let accesses = await Access.byBank({ uuid: 'cmb' });
            for (let access of accesses) {
                // There is currently no other customFields, no need to update if it is defined.
                if (typeof access.customFields === 'undefined') {
                    log.info('Found CMB access, migrating to "par" website.');
                    const updateCMB = () => [{ name: 'website', value: 'par' }];
                    await updateCustomFields(access, updateCMB);
                }
            }
        } catch (e) {
            log.error(`Error while migrating CMB accesses: ${e.toString()}`);
        }
    },

    async function m10() {
        log.info('Looking for an s2e module...');
        try {
            let accesses = await Access.byBank({ uuid: 's2e' });
            for (let access of accesses) {
                let customFields = JSON.parse(access.customFields);
                let { value: website } = customFields.find(f => f.name === 'website');

                switch (website) {
                    case 'smartphone.s2e-net.com':
                        log.info('\tMigrating s2e module to bnpere...');
                        access.bank = 'bnppere';
                        break;
                    case 'mobile.capeasi.com':
                        log.info('\tMigrating s2e module to capeasi...');
                        access.bank = 'capeasi';
                        break;
                    case 'm.esalia.com':
                        log.info('\tMigrating s2e module to esalia...');
                        access.bank = 'esalia';
                        break;
                    case 'mobi.ere.hsbc.fr':
                        log.error('\tCannot migrate module s2e.');
                        log.error('\tPlease create a new access using erehsbc module (HSBC ERE).');
                        break;
                    default:
                        log.error(`Invalid value for s2e module: ${website}`);
                }
                if (access.bank !== 's2e') {
                    delete access.customFields;
                    await access.save();
                }
            }
        } catch (e) {
            log.error(`Error while migrating s2e accesses: ${e.toString()}`);
        }
    },

    async function m11(cache) {
        log.info('Searching accounts with IBAN value set to None');
        try {
            cache.accounts = cache.accounts || (await Account.all());

            for (let account of cache.accounts.filter(acc => acc.iban === 'None')) {
                log.info(`\tDeleting iban for ${account.title} of bank ${account.bank}`);
                delete account.iban;
                await account.save();
            }
        } catch (e) {
            log.error(`Error while deleting iban with None value: ${e.toString()}`);
        }
    },

    async function m12() {
        log.info("Ensuring the Config table doesn't contain any ghost settings.");
        try {
            for (let ghostName of Config.ghostSettings.keys()) {
                let found = await Config.byName(ghostName);
                if (found) {
                    await found.destroy();
                    log.info(`\tRemoved ${ghostName} from the database.`);
                }
            }
        } catch (e) {
            log.error('Error while deleting the ghost settings from the Config table.');
        }
    },

    async function m13() {
        log.info('Migrating the email configuration...');
        try {
            let found = await Config.byName('mail-config');
            if (!found) {
                log.info('Not migrating: email configuration not found.');
                return;
            }

            let { toEmail } = JSON.parse(found.value);
            if (!toEmail) {
                log.info('Not migrating: recipient email not found in current configuration.');
                await found.destroy();
                log.info('Previous configuration destroyed.');
                return;
            }

            log.info(`Found mail config, migrating toEmail=${toEmail}.`);

            // There's a race condition hidden here: the user could have set a
            // new email address before the migration happened, at start. In
            // this case, this will just keep the email they've set.
            await Config.findOrCreateByName('email-recipient', toEmail);

            await found.destroy();
            log.info('Done migrating recipient email configuration!');
        } catch (e) {
            log.error('Error while migrating the email configuration: ', e.toString());
        }
    },

    async function m14(cache) {
        try {
            log.info('Migrating empty access.customFields...');

            cache.accesses = cache.accesses || (await Access.all());

            for (let access of cache.accesses) {
<<<<<<< HEAD
                if (typeof access.customFields === 'undefined') continue;
=======
                if (typeof access.customFields === 'undefined') {
                    continue;
                }
>>>>>>> 546f04a4

                try {
                    JSON.parse(access.customFields);
                } catch (e) {
                    log.info(
<<<<<<< HEAD
                        `Found invalid access.customFields for access with id=${access.id}, replacing by empty array.`
=======
                        `Found invalid access.customFields for access with id=${
                            access.id
                        }, replacing by empty array.`
>>>>>>> 546f04a4
                    );
                    access.customFields = '[]';
                    await access.save();
                }
            }
        } catch (e) {
            log.error('Error while migrating empty access.customFields:', e.toString());
        }
    },

    async function m15() {
        log.info('Removing weboob-version from the database...');
        try {
            let found = await Config.byName('weboob-version');
            if (!found) {
                return;
            }
            await found.destroy();
            log.info('Found and deleted weboob-version.');
        } catch (e) {
            log.error('Error while removing weboob-version: ', e.toString());
        }
<<<<<<< HEAD
=======
    },

    async function m16(cache) {
        log.info('Linking operations to account by id instead of accountNumber');
        try {
            cache.operations = cache.operations || (await Operation.all());
            cache.accounts = cache.accounts || (await Account.all());

            let accountsMap = new Map();
            for (let account of cache.accounts) {
                if (accountsMap.has(account.accountNumber)) {
                    accountsMap.get(account.accountNumber).push(account);
                } else {
                    accountsMap.set(account.accountNumber, [account]);
                }
            }

            let newOperations = [];
            let numberMigratedOps = 0;
            for (let op of cache.operations) {
                // Ignore already migrated operations.
                if (typeof op.bankAccount === 'undefined') {
                    continue;
                }

                let cloneOperation = false;
                for (let account of accountsMap.get(op.bankAccount)) {
                    if (cloneOperation) {
                        let newOp = op.clone();
                        newOp.accountId = account.id;
                        newOp = await Operation.create(newOp);
                        newOperations.push(newOp);
                    } else {
                        cloneOperation = true;
                        op.accountId = account.id;
                        delete op.bankAccount;
                        await op.save();
                        numberMigratedOps++;
                    }
                }
            }

            cache.operations = cache.operations.concat(newOperations);
            log.info(`${numberMigratedOps} operations migrated`);
            log.info(`${newOperations.length} new operations created`);
            log.info('All operations correctly migrated.');

            log.info('Linking alerts to account by id instead of accountNumber');
            cache.alerts = cache.alerts || (await Alert.all());
            let newAlerts = [];
            let numberMigratedAlerts = 0;
            for (let alert of cache.alerts) {
                // Ignore already migrated alerts.
                if (typeof alert.bankAccount === 'undefined') {
                    continue;
                }

                let cloneAlert = false;
                for (let account of accountsMap.get(alert.bankAccount)) {
                    if (cloneAlert) {
                        let newAlert = alert.clone();
                        newAlert.accountId = account.id;
                        newAlert = await Alert.create(newAlert);
                        newAlerts.push(newAlert);
                    } else {
                        cloneAlert = true;
                        alert.accountId = account.id;
                        delete alert.bankAccount;
                        await alert.save();
                        numberMigratedAlerts++;
                    }
                }
            }

            cache.alerts = cache.alerts.concat(newAlerts);
            log.info(`${numberMigratedAlerts} alerts migrated`);
            log.info(`${newAlerts.length} new alerts created`);
            log.info('All alerts correctly migrated.');
        } catch (e) {
            log.error('Error while linking operations and alerts to account by id: ', e.toString());
        }
>>>>>>> 546f04a4
    }
];

/**
 * Run all the required migrations.
 *
 * To determine whether a migration has to be run or not, we are comparing its
 * index in the migrations Array above with the `migration-version` config
 * value, which indicates the next migration to run.
 */
export async function run() {
    const migrationVersion = await Config.findOrCreateDefault('migration-version');

    // Cache to prevent loading multiple times the same data from the db.
    let cache = {};

    const firstMigrationIndex = parseInt(migrationVersion.value, 10);
    for (let m = firstMigrationIndex; m < migrations.length; m++) {
        await migrations[m](cache);

        migrationVersion.value = (m + 1).toString();
        await migrationVersion.save();
    }
}<|MERGE_RESOLUTION|>--- conflicted
+++ resolved
@@ -440,25 +440,17 @@
             cache.accesses = cache.accesses || (await Access.all());
 
             for (let access of cache.accesses) {
-<<<<<<< HEAD
-                if (typeof access.customFields === 'undefined') continue;
-=======
                 if (typeof access.customFields === 'undefined') {
                     continue;
                 }
->>>>>>> 546f04a4
 
                 try {
                     JSON.parse(access.customFields);
                 } catch (e) {
                     log.info(
-<<<<<<< HEAD
-                        `Found invalid access.customFields for access with id=${access.id}, replacing by empty array.`
-=======
                         `Found invalid access.customFields for access with id=${
                             access.id
                         }, replacing by empty array.`
->>>>>>> 546f04a4
                     );
                     access.customFields = '[]';
                     await access.save();
@@ -481,8 +473,6 @@
         } catch (e) {
             log.error('Error while removing weboob-version: ', e.toString());
         }
-<<<<<<< HEAD
-=======
     },
 
     async function m16(cache) {
@@ -564,7 +554,6 @@
         } catch (e) {
             log.error('Error while linking operations and alerts to account by id: ', e.toString());
         }
->>>>>>> 546f04a4
     }
 ];
 
