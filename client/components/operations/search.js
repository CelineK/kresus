--- conflicted
+++ resolved
@@ -143,10 +143,6 @@
             ))
         );
 
-<<<<<<< HEAD
-                    <Special />
-
-=======
         let handleKeyword = event => {
             this.props.setKeywords(event.target.value);
         };
@@ -185,7 +181,6 @@
               initiallyExpanded={ this.props.displaySearchDetails }
               ref={ refSearchPanel }>
                 <form ref={ refSearchForm }>
->>>>>>> 5418da2d
                     <div className="form-group">
                         <label htmlFor="keywords">
                             { $t('client.search.keywords') }
