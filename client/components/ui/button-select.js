--- conflicted
+++ resolved
@@ -58,10 +58,7 @@
             return (
                 <button
                   className="form-control btn-transparent label-button"
-<<<<<<< HEAD
-=======
                   style={ borderColor }
->>>>>>> 1438d765
                   onClick={ this.handleToggleEdit }
                   onFocus={ this.handleToggleEdit }>
                     { label }
