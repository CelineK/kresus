import React from 'react';
import PropTypes from 'prop-types';

import { areWeFunYet, translate as $t } from '../../helpers';
import ExternalLink from './external-link.js';

let showLicense = areWeFunYet();

const LoadingMessage = props => {
    let message = props.message || $t('client.spinner.generic');

    let license = showLicense ? (
        <div>
            {$t('client.spinner.license')}
            <ExternalLink href="https://liberapay.com/Kresus">Kresus</ExternalLink>
        </div>
    ) : null;

    return (
<<<<<<< HEAD
        <div className="row">
            <div className="col-xs-12 col-sm-6 col-sm-offset-3">
                <div className="top-panel panel panel-default">
                    <div className="panel-heading">
                        <h3 className="text-center">{$t('client.spinner.title')}</h3>
                    </div>
                    <div className="panel-body text-center">
                        <div className="spinner" />
                        <div>{message}</div>
                        {license}
                    </div>
                </div>
=======
        <div className="loading-modal">
            <h3>{$t('client.spinner.title')}</h3>
            <div>
                <div className="spinner" />
                <div>{message}</div>
                {license}
>>>>>>> e1d0f8db
            </div>
        </div>
    );
};

LoadingMessage.propTypes = {
    // Message indicating why we're doing background loading (and the UI is
    // frozen).
    message: PropTypes.string
};

export default LoadingMessage;<|MERGE_RESOLUTION|>--- conflicted
+++ resolved
@@ -17,27 +17,12 @@
     ) : null;
 
     return (
-<<<<<<< HEAD
-        <div className="row">
-            <div className="col-xs-12 col-sm-6 col-sm-offset-3">
-                <div className="top-panel panel panel-default">
-                    <div className="panel-heading">
-                        <h3 className="text-center">{$t('client.spinner.title')}</h3>
-                    </div>
-                    <div className="panel-body text-center">
-                        <div className="spinner" />
-                        <div>{message}</div>
-                        {license}
-                    </div>
-                </div>
-=======
         <div className="loading-modal">
             <h3>{$t('client.spinner.title')}</h3>
             <div>
                 <div className="spinner" />
                 <div>{message}</div>
                 {license}
->>>>>>> e1d0f8db
             </div>
         </div>
     );
