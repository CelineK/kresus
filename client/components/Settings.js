// Constants
import {debug, has, assert, translate as t} from '../Helpers';

import packageConfig from '../../package.json';

// Global variables
import {Actions, store, State} from '../store';
import {MaybeHandleSyncError} from '../errors';

import ConfirmDeleteModal from './ConfirmDeleteModal';
import ImportModule from './ImportModule';
import Modal from './Modal';
import NewBankForm from './NewBankForm';
import CustomBankField from './CustomBankField';
import {OpCatChartTypeSelect, OpCatChartPeriodSelect} from './Charts';
import T from './Translated';


class Account extends React.Component {

    onDelete(id) {
        Actions.DeleteAccount(this.props.account);
    }

    render() {
        var a = this.props.account;

        var label = a.iban ? `${a.title} (IBAN: ${a.iban})`
                           : a.title;

        return <tr>
            <td>{label}</td>
            <td>
                <span className="pull-right fa fa-times-circle" aria-label="remove"
                    data-toggle="modal"
                    data-target={'#confirmDeleteAccount' + a.id}
                    title={t("settings.delete_account_button") || "Delete account"}>
                </span>

                <ConfirmDeleteModal
                    modalId={'confirmDeleteAccount' + a.id}
                    modalBody={t('settings.erase_account', {title: a.title}) ||
                        `This will erase the "${a.title}" account, and all its
                        transactions. If this is the last account bound to
                        this bank, the bank will be erased as well. Are you
                        sure about this?`
                    }
                    onDelete={this.onDelete.bind(this)}
                />
            </td>
        </tr>;
    }
}

class EditAccessModal extends React.Component {

    onSubmit(event) {
        event.preventDefault();

        let newPassword = this.refs.password.getDOMNode().value.trim();
        let customFields;
        if (!newPassword || !newPassword.length) {
            alert(t("editaccessmodal.not_empty") || "Please fill the password field");
            return;
        }

        if (this.props.customFields) {
            customFields = this.props.customFields.map((field, index) => this.refs["customField" + index].getValue());
            if (customFields.some(f => !f.value)) {
                alert(t("editaccessmodal.customFields_not_empty") || "Please fill all the custom fields");
                return;
            }
        }

        this.props.onSave(newPassword, customFields);
        this.refs.password.getDOMNode().value = '';

        $("#" + this.props.modalId).modal('hide');
    }

    constructor(props) {
        has(props, "modalId");
        super(props);
    }

    componentDidMount() {
        $('#' + this.props.modalId).on('shown.bs.modal', () => {
            this.refs.password.getDOMNode().focus();
        });
    }

    render() {
        let customFields;

        if (this.props.customFields) {
            customFields = this.props.customFields.map((field, index) =>
                <CustomBankField ref={"customField" + index} params={field} />
            );
        }

        let modalTitle = <T k="editaccessmodal.title">Edit bank access</T>;

        let modalBody = <div>
            <T k="editaccessmodal.body">
                If your bank password changed, you need to update it in Kresus
                so that the bank link keeps on syncing operations from your
                bank account.
            </T>

            <form id={this.props.modalId + "-form"} className="form-group" onSubmit={this.onSubmit.bind(this)}>
                <div className="form-group">
                    <label htmlFor="password"><T k='settings.password'>Password</T></label>
                    <input type="password" className="form-control" id="password" ref="password" />
                </div>
                {customFields}
            </form>
        </div>;

        let modalFooter = <div>
            <button type="button" className="btn btn-default" data-dismiss="modal">
                <T k='editaccessmodal.cancel'>Cancel</T>
            </button>
            <button type="submit" form={this.props.modalId + "-form"} className="btn btn-success">
                <T k='editaccessmodal.save'>Save</T>
            </button>
        </div>;

        return <Modal modalId={this.props.modalId}
                      modalTitle={modalTitle}
                      modalBody={modalBody}
                      modalFooter={modalFooter}
               />;
    }
}

class BankAccounts extends React.Component {

    constructor(props) {
        super(props);
        this.state = {
            accounts: []
        };
        this.listener = this._listener.bind(this);
    }

    _listener() {
        this.setState({
            accounts: store.getBankAccounts(this.props.bank.id)
        });
    }

    componentDidMount() {
        store.subscribeMaybeGet(State.accounts, this.listener);
    }

    componentWillUnmount() {
        store.removeListener(State.accounts, this.listener);
    }

    onDeleteBank() {
        Actions.DeleteBank(this.props.bank);
    }

    onUpdateBank() {
        if (this.state.accounts && this.state.accounts.length) {
            store.once(State.sync, MaybeHandleSyncError);
            Actions.FetchAccounts(this.props.bank, this.state.accounts[0]);
        }
    }

    onChangePassword(password, customFields) {
        if (this.state.accounts && this.state.accounts.length) {
            Actions.UpdateAccess(this.state.accounts[0], password, customFields);
        }
    }

    render() {
        var accounts = this.state.accounts.map((acc) => <Account key={acc.id} account={acc} />);

        var b = this.props.bank;

        return <div className="top-panel panel panel-default">
                    <div className="panel-heading">
<<<<<<< HEAD
                        <h3 className="title panel-title">{this.props.bank.name}
                            <button type="button" className="btn btn-danger pull-right" aria-label="remove"
                              data-toggle="modal" data-target={'#confirmDeleteBank' + b.id}
                              title={t("settings.delete_bank_button") || "Delete bank"}>
                                <span className="glyphicon glyphicon-remove" aria-hidden="true"></span>
                            </button>

                            <button type="button" className="btn btn-primary pull-right btn-space-right"
                              aria-label="reload accounts" onClick={this.onUpdateBank.bind(this)}
                              title={t("settings.reload_accounts_button") || "Reload accounts"}>
                                <span className="glyphicon glyphicon-refresh" aria-hidden="true"></span>
                            </button>

                            <button type="button" className="btn btn-default pull-right btn-space-right"
                              data-toggle="modal" data-target={'#changePasswordBank' + b.id}
                              aria-label="change password"
                              title={t("settings.change_password_button") || "Edit bank access"}>
                                <span className="glyphicon glyphicon-cog" aria-hidden="true"></span>
                            </button>
                        </h3>
=======
                        <h3 className="title panel-title">{this.props.bank.name}</h3>

                        <div className="panel-options">
                            <span className="option-legend fa fa-refresh" aria-label="reload accounts"
                                onClick={this.onUpdateBank.bind(this)}
                                title={t("settings.reload_accounts_button") || "Reload accounts"}>
                            </span>

                            <span className="option-legend fa fa-cog" aria-label="change password"
                                data-toggle="modal"
                                data-target={'#changePasswordBank' + b.id}
                                title={t("settings.change_password_button") || "Change password"}>
                            </span>

                            <span className="option-legend fa fa-times-circle" aria-label="remove"
                                data-toggle="modal"
                                data-target={'#confirmDeleteBank' + b.id}
                                title={t("settings.delete_bank_button") || "Delete bank"}>
                            </span>
                        </div>
>>>>>>> dab9d202
                    </div>

                <ConfirmDeleteModal
                    modalId={'confirmDeleteBank' + b.id}
                    modalBody={t('settings.erase_bank', {name: b.name}) ||
                    `This will erase the "${b.name}" bank, and all its
                    associated accounts and transactions. Are you sure
                    about this?`}
                    onDelete={this.onDeleteBank.bind(this)}
                />

                <EditAccessModal
                    modalId={'changePasswordBank' + b.id}
                    customFields={b.customFields}
                    onSave={this.onChangePassword.bind(this)}
                />

                <table className="table">
                    <thead>
                        <tr>
                            <th><T k='settings.column_account_name'>Name</T></th>
                            <th></th>
                        </tr>
                    </thead>
                    <tbody>
                        {accounts}
                    </tbody>
                </table>
            </div>;
    }
}

class BankAccountsList extends React.Component {

    constructor(props) {
        super(props);
        this.state = {
            banks: []
        };
        this.listener = this._listener.bind(this);
    }

    _listener() {
        this.setState({
            banks: store.getBanks()
        });
    }

    componentDidMount() {
        store.subscribeMaybeGet(State.banks, this.listener);
    }

    componentWillUnmount() {
        store.removeListener(State.banks, this.listener);
    }

    render() {
        var banks = this.state.banks.map((bank) => <BankAccounts key={bank.id} bank={bank} />);

        return <div>
            <NewBankForm expanded={false} />
            <div>
                {banks}
            </div>
        </div>;
    }
}

class DefaultParameters extends React.Component {

    constructor(props) {
        super(props);
        this.state = {
            duplicateThreshold: store.getSetting('duplicateThreshold'),
            defaultChartType:   store.getSetting('defaultChartType'),
            defaultChartPeriod: store.getSetting('defaultChartPeriod')
        };
    }

    onDuplicateThresholdChange() {
        let val = this.refs.duplicateThreshold.getDOMNode().value;
        Actions.ChangeSetting('duplicateThreshold', val);
        this.setState({
            duplicateThreshold: val
        });
        return true;
    }

    onDefaultOpCatKindChange() {
        let val = this.refs.defaultChartType.getValue();
        Actions.ChangeSetting('defaultChartType', val);
        this.setState({
            defaultChartType: val
        });
        return true;
    }

    onDefaultOpCatPeriodChange() {
        let val = this.refs.defaultChartPeriod.getValue();
        Actions.ChangeSetting('defaultChartPeriod', val);
        this.setState({
            defaultChartPeriod: val
        });
        return true;
    }

    render() {
       return (
       <form className="form-horizontal">

        <div className="form-group">
            <label htmlFor="duplicateThreshold" className="col-xs-4 control-label">
                <T k='settings.duplicate_threshold'>Duplication threshold</T>
            </label>
            <div className="col-xs-8">
                <input id="duplicateThreshold" ref="duplicateThreshold" type="number" className="form-control"
                    min="0" step="1"
                    value={this.state.duplicateThreshold} onChange={this.onDuplicateThresholdChange.bind(this)} />
                <span className="help-block">
                    <T k='settings.duplicate_help'>Two transactions will appear
                    in the Duplicates section if they both happen within this
                    period of time (in hours) of each other.</T>
                </span>
            </div>
        </div>

        <div className="form-group">
            <label htmlFor="defaultChartType" className="col-xs-4 control-label">
                <T k='settings.default_chart_type'>Chart: default amount type</T>
            </label>
            <div className="col-xs-8">
                <OpCatChartTypeSelect
                  defaultValue={this.state.defaultChartType}
                  onChange={this.onDefaultOpCatKindChange.bind(this)}
                  ref='defaultChartType'
                  htmlId='defaultChartType'
                />
            </div>
        </div>

        <div className="form-group">
            <label htmlFor='defaultChartPeriod' className="col-xs-4 control-label">
                <T k="settings.default_chart_period">Chart: default period</T>
            </label>
            <div className="col-xs-8">
                <OpCatChartPeriodSelect
                  defaultValue={this.state.defaultChartPeriod}
                  onChange={this.onDefaultOpCatPeriodChange.bind(this)}
                  ref='defaultChartPeriod'
                  htmlId='defaultChartPeriod'
                />
            </div>
        </div>

      </form>);
    }
}

class BackupParameters extends React.Component {

    render() {
        return <form>
            <div className="form-group">
                <label htmlFor="exportInstance" className="col-xs-4 control-label">
                    <T k='settings.export_instance'>Export Kresus instance</T>
                </label>
                <div className="col-xs-8">
                    <a download="kresus.json"
                        href="all/export"
                        id="exportInstance"
                        className="btn btn-primary">
                            <T k='settings.go_export_instance'>Export as file</T>
                    </a>
                    <span className="help-block">
                        <T k='settings.export_instance_help'>This will export the
                        instance to a JSON format that another Kresus instance can
                        import. This won't contain the passwords of your bank
                        accesses, which need to be reset manually when importing
                        data from another instance.</T>
                    </span>
                </div>
            </div>

            <div className="form-group">
                <label htmlFor="importInstance" className="col-xs-4 control-label">
                    <T k='settings.import_instance'>Import Kresus instance</T>
                </label>
                <div className="col-xs-8">
                    <ImportModule />
                    <span className="help-block">
                        <T k='settings.import_instance_help'>This will import an
                        existing instance, exported with the above button. It won't
                        try to merge any data, so please ensure that your data is
                        clean and delete any existing data with the DataBrowser, if
                        needed.</T>
                    </span>
                </div>
            </div>
        </form>;
    }
}

class WeboobParameters extends React.Component {

    constructor(props) {
        super(props);
        this.onWeboobUpdated = this._onWeboobUpdated.bind(this);
        this.state = {
            isUpdatingWeboob: false
        };
    }

    componentDidMount() {
        store.on(State.weboob, this.onWeboobUpdated);
    }
    componentWillUnmount() {
        store.removeListener(State.weboob, this.onWeboobUpdated);
    }

    onWeboobUpdate(which) {
        Actions.UpdateWeboob({
            which
        });
        this.setState({
            isUpdatingWeboob: true
        });
    }

    _onWeboobUpdated() {
        this.setState({
            isUpdatingWeboob: false
        });
    }

    render() {
        return <form>
            <div className="form-group">
                <label htmlFor="updateWeboob" className="col-xs-4 control-label">
                    <T k='settings.update_weboob'>Update weboob</T>
                </label>
                <div className="col-xs-8">
                    <button
                        id="updateWeboob"
                        className="btn btn-primary"
                        onClick={this.onWeboobUpdate.bind(this, 'modules')}
                        disabled={this.state.isUpdatingWeboob ? 'disabled' : undefined}>
                            <T k='settings.go_update_weboob'>Launch the update!</T>
                    </button>
                    <span className="help-block">
                        <T k='settings.update_weboob_help'>This will update Weboob
                        without reinstalling it from scratch.  This should be done
                        as a first step, in case fetching transactions
                        doesn't work anymore.</T>
                    </span>
                </div>
            </div>

            <div className="form-group">
                <label htmlFor="reinstallWeboob" className="col-xs-4 control-label">
                    <T k='settings.reinstall_weboob'>Reinstall weboob</T>
                </label>
                <div className="col-xs-8">
                    <button
                        id="reinstallWeboob"
                        className="btn btn-danger"
                        onClick={this.onWeboobUpdate.bind(this, 'core')}
                        disabled={this.state.isUpdatingWeboob ? 'disabled' : undefined}>
                            <T k='settings.go_reinstall_weboob'>Launch the reinstall process!</T>
                    </button>
                    <span className="help-block">
                        <T k='settings.reinstall_weboob_help'>This will entirely
                        reinstall Weboob. Note it can take up to a few minutes,
                        during which you won't be able to poll your accounts and
                        operations. Use with caution!</T>
                    </span>
                </div>
            </div>
        </form>;
    }
}

class AccountSelector extends React.Component {

    value() {
        return this.refs.selector.getDOMNode().value;
    }

    render() {
        let banks = store.getBanks();
        let accounts = [];
        for (let b of banks) {
            for (let a of store.getBankAccounts(b.id)) {
                accounts.push([a.accountNumber, `${b.name} - ${a.title}`]);
            }
        }

        let options = accounts.map(pair => <option value={pair[0]}>{pair[1]}</option>);

        return (
        <select className="form-control" ref="selector">
            {options}
        </select>
        );
    }
}

class AlertCreationModal extends React.Component {

    constructor(props) {
        has(props, 'alertType');
        has(props, 'modalId');
        has(props, 'titleTranslationKey');
        has(props, 'titleTranslationValue');
        has(props, 'sendIfText');
        super(props);
        this.state = {
            maybeLimitError: ''
        };
    }

    onSubmit() {

        // Validate data
        let limitDom = this.refs.limit.getDOMNode();
        let limit = parseFloat(limitDom.value);
        if (limit !== limit) {
            this.setState({
                maybeLimitError: t("settings.emails.invalid_limit") || "Limit value is invalid."
            });
            return;
        }

        // Actually submit the form
        let newAlert = {
            type: this.props.alertType,
            limit,
            order: this.refs.selector.getDOMNode().value,
            bankAccount: this.refs.account.value(),
        };

        Actions.CreateAlert(newAlert);

        $(`#${this.props.modalId}`).modal('toggle');

        // Clear form and errors
        limitDom.value = 0;
        if (this.state.maybeLimitError.length) {
            this.setState({ maybeLimitError: '' });
        }
    }

    render() {
        let modalTitle = <T k={this.props.titleTranslationKey}>{this.props.titleTranslationValue}</T>;

        let modalBody = <div>
            <div className="form-group">
                <label htmlFor="account"><T k='settings.emails.account'>Account</T></label>
                <AccountSelector ref="account" id="account" />
            </div>

            <div className="form-group">
                <span>{this.props.sendIfText}&nbsp;</span>

                <select className="form-control" ref="selector">
                    <option value="gt">{t('settings.emails.greater_than') || 'greater than'}</option>
                    <option value="lt">{t('settings.emails.less_than') || 'less than'}</option>
                </select>
            </div>

            <div className="form-group">
                <span className="text-danger">{this.state.maybeLimitError}</span>
                <input type="number" ref="limit" className="form-control" defaultValue="0" />
            </div>
        </div>;

        let modalFooter = <div>
            <button type="button" className="btn btn-default" data-dismiss="modal">
                <T k='settings.emails.cancel'>Cancel</T>
            </button>
            <button type="button" className="btn btn-success" onClick={this.onSubmit.bind(this)}>
                <T k='settings.emails.create'>Create</T>
            </button>
        </div>;

        return <Modal modalId={this.props.modalId}
                      modalTitle={modalTitle}
                      modalBody={modalBody}
                      modalFooter={modalFooter}
               />;
    }
}

class AlertItem extends React.Component {

    constructor(props) {
        has(props, "alert");
        has(props, "account");
        has(props, "sendIfText");
        super(props);
        this.onSelectChange = this.onSelectChange.bind(this);
        this.onLimitChange = this.onLimitChange.bind(this);
        this.onDelete = this.onDelete.bind(this);
    }

    onSelectChange() {
        let newValue = this.refs.selector.getDOMNode().value;
        if (newValue === this.props.alert.order)
            return;
        Actions.UpdateAlert(this.props.alert, {order: newValue});
    }

    onLimitChange() {
        let newValue = parseFloat(this.refs.limit.getDOMNode().value);
        if (newValue === this.props.alert.limit || newValue !== newValue)
            return;
        Actions.UpdateAlert(this.props.alert, {limit: newValue});
    }

    onDelete() {
        Actions.DeleteAlert(this.props.alert);
    }

    render() {
        let {account, alert} = this.props;

        assert(alert.order === 'gt' || alert.order === 'lt');

        return <tr>
            <td>{account.title}</td>
            <td>
                <div className="form-inline">
                    <span>{this.props.sendIfText}&nbsp;</span>

                    <select className="form-control"
                      defaultValue={alert.order}
                      ref="selector"
                      onChange={this.onSelectChange}
                    >
                        <option value="gt">{t('settings.emails.greater_than') || 'greater than'}</option>
                        <option value="lt">{t('settings.emails.less_than') || 'less than'}</option>
                    </select>

                    <span>&nbsp;</span>

                    <input type="number"
                      ref="limit"
                      className="form-control"
                      defaultValue={alert.limit}
                      onChange={this.onLimitChange}
                    />
                </div>
            </td>
            <td>
                <button type="button" className="btn btn-danger pull-right" aria-label="remove"
                  data-toggle="modal" data-target={'#confirmDeleteAlert' + alert.id}
                  title={t("settings.emails.delete_alert") || "Delete alert"}>
                    <span className="glyphicon glyphicon-remove" aria-hidden="true"></span>
                </button>

                <ConfirmDeleteModal
                    modalId={'confirmDeleteAlert' + alert.id}
                    modalBody={t('settings.emails.delete_alert_full_text') ||
                        `This will erase this alert and you won't receive emails and notifications
                         about it anymore. Are you sure you want to remove this alert?`
                    }
                    onDelete={this.onDelete}
                />
            </td>
        </tr>;
    }
}

class Alerts extends React.Component {

    constructor(props) {
        has(props, 'alertType');
        has(props, 'sendIfText');
        has(props, 'titleTranslationKey');
        has(props, 'titleTranslationValue');
        has(props, 'panelTitleKey');
        has(props, 'panelTitleValue');
        super(props);
        this.state = {
            alerts: store.getAlerts(this.props.alertType)
        };
        this.onAlertChange = this.onAlertChange.bind(this);
    }

    componentDidMount() {
        store.on(State.alerts, this.onAlertChange);
    }
    componentWillUnmount() {
        store.removeListener(State.alerts, this.onAlertChange);
    }

    onAlertChange() {
        this.setState({
            alerts: store.getAlerts(this.props.alertType)
        });
    }

    render() {

        let pairs = this.state.alerts;
        let items = pairs.map(pair => <AlertItem
            alert={pair.alert}
            account={pair.account}
            sendIfText={this.props.sendIfText}
        />);

        return (
        <div className="top-panel panel panel-default">
            <div className="panel-heading">
                <h3 className="title panel-title">
                    <T k={this.props.panelTitleKey}>{this.props.panelTitleValue}</T>
                </h3>

                <div className="panel-options">
                    <span className="option-legend fa fa-plus-circle" aria-label="create alert"
                        data-toggle="modal"
                        data-target={'#alert-' + this.props.alertType + '-creation'}>
                    </span>
                </div>
            </div>

            <AlertCreationModal
                modalId={'alert-' + this.props.alertType + '-creation'}
                alertType={this.props.alertType}
                titleTranslationKey={this.props.titleTranslationKey}
                titleTranslationValue={this.props.titleTranslationValue}
                sendIfText={this.props.sendIfText}
            />

            <div className="panel-body">
                <table className="table">
                    <thead>
                        <tr>
                            <th><T k='settings.emails.account'>Account</T></th>
                            <th><T k='settings.emails.details'>Details</T></th>
                            <th></th>
                        </tr>
                    </thead>
                    <tbody>
                        {items}
                    </tbody>
                </table>
            </div>
        </div>
        );
    }
}

class ReportCreationModal extends React.Component {

    onSubmit() {

        let newAlert = {
            type: "report",
            bankAccount: this.refs.account.value(),
            frequency: this.refs.selector.getDOMNode().value
        };

        Actions.CreateAlert(newAlert);
    }

    render() {
        let modalTitle = <T k="settings.emails.add_report">Add a new email report</T>;

        let modalBody = <div>
            <div className="form-group">
                <label htmlFor="account"><T k='settings.emails.account'>Account</T></label>
                <AccountSelector ref="account" id="account" />
            </div>

            <div className="form-group">
                <span>{t('settings.emails.send_report') || "Send me a report with the following frequency:"}&nbsp;</span>

                <select className="form-control" ref="selector">
                    <option value="daily">{t('settings.emails.daily') || 'daily'}</option>
                    <option value="weekly">{t('settings.emails.weekly') || 'weekly'}</option>
                    <option value="monthly">{t('settings.emails.monthly') || 'monthly'}</option>
                </select>
            </div>
        </div>;

        let modalFooter = <div>
            <button type="button" className="btn btn-default" data-dismiss="modal">
                <T k='settings.emails.cancel'>Cancel</T>
            </button>
            <button type="button" className="btn btn-success" data-dismiss="modal"
              onClick={this.onSubmit.bind(this)}>
                <T k='settings.emails.create'>Create</T>
            </button>
        </div>;

        return <Modal modalId="report-creation"
                      modalTitle={modalTitle}
                      modalBody={modalBody}
                      modalFooter={modalFooter}
               />;
    }
}


class ReportItem extends React.Component {

    constructor(props) {
        super(props);
        this.onSelectChange = this.onSelectChange.bind(this);
        this.onDelete = this.onDelete.bind(this);
    }

    onSelectChange() {
        let newValue = this.refs.selector.getDOMNode().value;
        if (newValue === this.props.alert.order)
            return;
        Actions.UpdateAlert(this.props.alert, {frequency: newValue});
    }

    onDelete() {
        Actions.DeleteAlert(this.props.alert);
    }

    render() {
        let {account, alert} = this.props;

        has(alert, 'frequency');
        assert(alert.type === 'report');

        return <tr>
            <td>{account.title}</td>
            <td>
                <div className="form-inline">
                    <span>{t('settings.emails.send_report') || "Send me a report with the following frequency:"}&nbsp;</span>

                    <select className="form-control"
                      defaultValue={alert.frequency}
                      ref="selector"
                      onChange={this.onSelectChange}
                    >
                        <option value="daily">{t('settings.emails.daily') || 'daily'}</option>
                        <option value="weekly">{t('settings.emails.weekly') || 'weekly'}</option>
                        <option value="monthly">{t('settings.emails.monthly') || 'monthly'}</option>
                    </select>
                </div>
            </td>
            <td>
                <button type="button" className="btn btn-danger pull-right" aria-label="remove"
                  data-toggle="modal" data-target={'#confirmDeleteAlert' + alert.id}
                  title={t("settings.emails.delete_report") || "Delete report"}>
                    <span className="glyphicon glyphicon-remove" aria-hidden="true"></span>
                </button>

                <ConfirmDeleteModal
                    modalId={'confirmDeleteAlert' + alert.id}
                    modalBody={t('settings.emails.delete_report_full_text') ||
                        `This will erase this report and you won't receive emails about it anymore.
                         Are you sure you want to remove this alert?`
                    }
                    onDelete={this.onDelete}
                />
            </td>
        </tr>;
    }
}

class Reports extends React.Component {

    constructor(props) {
        super(props);
        this.state = {
            alerts: store.getAlerts('report')
        };
        this.onAlertChange = this.onAlertChange.bind(this);
    }

    componentDidMount() {
        store.on(State.alerts, this.onAlertChange);
    }
    componentWillUnmount() {
        store.removeListener(State.alerts, this.onAlertChange);
    }

    onAlertChange() {
        this.setState({
            alerts: store.getAlerts('report')
        });
    }

    render() {

        let pairs = this.state.alerts;
        let items = pairs.map(pair => <ReportItem alert={pair.alert} account={pair.account} />);

        return (
        <div className="top-panel panel panel-default">
            <div className="panel-heading">
                <h3 className="title panel-title">
                    <T k="settings.emails.reports_title">Reports</T>
                </h3>

                <div className="panel-options">
                    <span className="option-legend fa fa-plus-circle" aria-label="create report"
                        data-toggle="modal" data-target='#report-creation'>
                    </span>
                </div>
            </div>

            <ReportCreationModal />

            <div className="panel-body">
                <table className="table">
                    <thead>
                        <tr>
                            <th><T k='settings.emails.account'>Account</T></th>
                            <th><T k='settings.emails.details'>Details</T></th>
                            <th></th>
                        </tr>
                    </thead>
                    <tbody>
                        {items}
                    </tbody>
                </table>
            </div>
        </div>
        );
    }
}

class EmailsParameters extends React.Component {
    render() {
        return <div>
            <Alerts
                alertType="balance"
                sendIfText={t('settings.emails.send_if_balance_is') || 'Notify me if balance is'}
                titleTranslationKey="settings.emails.add_balance"
                titleTranslationValue="Add a new balance notification"
                panelTitleKey='settings.emails.balance_title'
                panelTitleValue='Balance alerts'
            />

            <Alerts
                alertType="transaction"
                sendIfText={t('settings.emails.send_if_transaction_is') || "Notify me if a transaction's amount is"}
                titleTranslationKey="settings.emails.add_transaction"
                titleTranslationValue="Add a new transaction notification"
                panelTitleKey='settings.emails.transaction_title'
                panelTitleValue='Transaction alerts'
            />

            <Reports />
        </div>;
    }
}

class About extends React.Component {
    render() {
        return (
            <div>
                <h3>Kresus</h3>
                <ul>
                    <li>Version: {packageConfig.version}</li>
                    <li>License: {packageConfig.license}</li>
                    <li><a href="https://github.com/bnjbvr/kresus" target="_blank">Code</a></li>
                    <li><a href="https://forum.cozy.io/t/app-kresus" target="_blank">Cozy Forum thread</a></li>
                    <li><a href="https://blog.benj.me/tag/kresus" target="_blank">Blog</a></li>
                </ul>
            </div>
        );
    }
}

export default class SettingsComponents extends React.Component {

    constructor(props) {
        super(props);
        this.state = {
            showing: 'accounts'
        };
    }

    show(which) {
        return () => {
            this.setState({
                showing: which
            });
        };
    }

    render() {
        var self = this;
        function MaybeActive(name) {
            return self.state.showing === name ? 'active' : '';
        }

        var Tab;
        switch (this.state.showing) {
          case 'accounts':
           Tab = <BankAccountsList/>;
           break;
          case 'defaults':
           Tab = <DefaultParameters/>;
           break;
          case 'about':
           Tab = <About/>;
           break;
          case 'backup':
           Tab = <BackupParameters/>;
           break;
          case 'weboob':
           Tab = <WeboobParameters/>;
           break;
          case 'emails':
           Tab = <EmailsParameters/>;
           break;
          default:
           assert(false, 'unknown state to show in settings');
        }

        return (
            <div>
                <div className="top-panel panel panel-default">
                    <div className="panel-heading">
                        <h3 className="title panel-title"><T k='settings.title'>Settings</T></h3>
                    </div>

                    <div className="panel-body">
                        <div className="col-md-3">
                            <nav className="top-panel navbar navbar-default">
                                <div className="navbar-header">
                                    <button type="button" className="navbar-toggle"
                                        data-toggle="collapse"
                                        data-target="#settings-menu-collapse">
                                        <span className="sr-only">Toggle navigation</span>
                                        <span className="fa fa-navicon"></span>
                                    </button>
                                </div>

                                <div className="collapse navbar-collapse sidebar-navbar-collapse" id="settings-menu-collapse">
                                    <ul className="nav nav-pills nav-stacked">
                                        <li role="presentation" className={MaybeActive('accounts')}>
                                            <a href="#" onClick={this.show('accounts')}>
                                                <T k='settings.tab_accounts'>Bank accounts</T>
                                            </a>
                                        </li>
                                        <li role="presentation" className={MaybeActive('emails')}>
                                            <a href="#" onClick={this.show('emails')}>
                                                <T k='settings.tab_emails'>Emails</T>
                                            </a>
                                        </li>
                                        <li role="presentation" className={MaybeActive('defaults')}>
                                            <a href="#" onClick={this.show('defaults')}>
                                                <T k='settings.tab_defaults'>Default parameters</T>
                                            </a>
                                        </li>
                                        <li role="presentation" className={MaybeActive('backup')}>
                                            <a href="#" onClick={this.show('backup')}>
                                                <T k='settings.tab_backup'>Backup / restore data</T>
                                            </a>
                                        </li>
                                        <li role="presentation" className={MaybeActive('weboob')}>
                                            <a href="#" onClick={this.show('weboob')}>
                                                <T k='settings.tab_weboob'>Weboob management</T>
                                            </a>
                                        </li>
                                        <li role="presentation" className={MaybeActive('about')}>
                                            <a href="#" onClick={this.show('about')}>
                                                <T k='settings.tab_about'>About</T>
                                            </a>
                                        </li>
                                    </ul>
                                </div>
                            </nav>
                        </div>

                        <div className="col-xs-12 col-md-9">
                            {Tab}
                        </div>
                    </div>
                </div>
            </div>
        );
    }
<<<<<<< HEAD
};
=======
}
>>>>>>> dab9d202
<|MERGE_RESOLUTION|>--- conflicted
+++ resolved
@@ -181,28 +181,6 @@
 
         return <div className="top-panel panel panel-default">
                     <div className="panel-heading">
-<<<<<<< HEAD
-                        <h3 className="title panel-title">{this.props.bank.name}
-                            <button type="button" className="btn btn-danger pull-right" aria-label="remove"
-                              data-toggle="modal" data-target={'#confirmDeleteBank' + b.id}
-                              title={t("settings.delete_bank_button") || "Delete bank"}>
-                                <span className="glyphicon glyphicon-remove" aria-hidden="true"></span>
-                            </button>
-
-                            <button type="button" className="btn btn-primary pull-right btn-space-right"
-                              aria-label="reload accounts" onClick={this.onUpdateBank.bind(this)}
-                              title={t("settings.reload_accounts_button") || "Reload accounts"}>
-                                <span className="glyphicon glyphicon-refresh" aria-hidden="true"></span>
-                            </button>
-
-                            <button type="button" className="btn btn-default pull-right btn-space-right"
-                              data-toggle="modal" data-target={'#changePasswordBank' + b.id}
-                              aria-label="change password"
-                              title={t("settings.change_password_button") || "Edit bank access"}>
-                                <span className="glyphicon glyphicon-cog" aria-hidden="true"></span>
-                            </button>
-                        </h3>
-=======
                         <h3 className="title panel-title">{this.props.bank.name}</h3>
 
                         <div className="panel-options">
@@ -214,7 +192,7 @@
                             <span className="option-legend fa fa-cog" aria-label="change password"
                                 data-toggle="modal"
                                 data-target={'#changePasswordBank' + b.id}
-                                title={t("settings.change_password_button") || "Change password"}>
+                                title={t("settings.change_password_button") || "Edit bank access"}>
                             </span>
 
                             <span className="option-legend fa fa-times-circle" aria-label="remove"
@@ -223,7 +201,6 @@
                                 title={t("settings.delete_bank_button") || "Delete bank"}>
                             </span>
                         </div>
->>>>>>> dab9d202
                     </div>
 
                 <ConfirmDeleteModal
@@ -1107,8 +1084,4 @@
             </div>
         );
     }
-<<<<<<< HEAD
-};
-=======
-}
->>>>>>> dab9d202
+}