/* Global */
@font-face {
    font-family: 'Open Sans';
    font-style: normal;
    font-weight: 300;
    src: local('Open Sans Light'), local('OpenSans-Light'), url('./fonts/opensans/OpenSans-Light.woff') format('woff');
}

@font-face {
    font-family: 'Open Sans';
    font-style: normal;
    font-weight: 400;
    src: local('Open Sans'), local('OpenSans'), url('./fonts/opensans/OpenSans-Regular.woff') format('woff');
}

@font-face {
    font-family: 'Open Sans';
    font-style: normal;
    font-weight: 600;
    src: local('Open Sans Semi Bold'), local('OpenSans-Semibold'), url('./fonts/opensans/OpenSans-Semibold.woff') format('woff');
}

@font-face {
    font-family: 'Open Sans';
    font-style: normal;
    font-weight: 700;
    src: local('Open Sans Bold'), local('OpenSans-Bold'), url('./fonts/opensans/OpenSans-Bold.woff') format('woff');
}

body {
    line-height: 1.42857143;
    font-family: 'Open Sans', 'Helvetica Neue', Helvetica, Arial, sans-serif;
    color: #717171;
    background: #3D424C;
}

a,
a:hover,
a:focus {
    color: #337AB7;
    text-decoration: none;
    outline: 0;
}

button {
    color: inherit;
    font: inherit;
    text-transform: none;
    cursor: pointer;
}

<<<<<<< HEAD
.Select {
    z-index: 4;
}

.Select-menu-outer {
    z-index: 5;
}

.Select-control,
.Select-input {
    height: 32px !important;
}

/* Wizard */
.wizard {
    margin: auto;
    width: 100%;
    max-width: 800px;
    padding: 1em;
    padding-left: 2em;
    padding-right: 2em;
    overflow: auto;
    flex: auto;
    background-color: white;
=======
button:focus {
    outline: none !important;
>>>>>>> e1d0f8db
}

button.fa {
    border: 0;
    padding: 0;
    background-color: transparent;
}

.fa-spinner {
    animation: spin-animation 1.4s infinite linear;
}

/* Form elements */
input,
select,
textarea {
    height: 34px;
    font-size: 14px;
    line-height: 1.42857143;
    color: #555555;
    background-color: #FFFFFF;
    border: 1px solid #CFD9DB;
    border-radius: 4px;
    padding: 6px 12px;
    transition: border-color 0.15s ease-in-out, box-shadow 0.15s ease-in-out;
    box-shadow: none;
    text-transform: none;
}

input[type='button'],
input[type='reset'],
input[type='submit'] {
    cursor: pointer;
}

input[type='checkbox'],
input[type='radio'] {
    height: auto;
}

input:focus,
select:focus,
textarea:focus,
.Select__control.Select__control--is-focused {
    border: 1px solid #66AFE9;
    border-radius: 4px;
    outline: 0;
    box-shadow: inset 0 1px 1px rgba(0, 0, 0, 0.075), 0 0 8px rgba(102, 175, 233, 0.6);
}

select {
    -webkit-appearance: none;
    -moz-appearance: none;
    appearance: none;
    background-image: url('data:image/png;base64,iVBORw0KGgoAAAANSUhEUgAAADQAAAA0CAYAAADFeBvrAAAA70lEQVRo3u3Y0Q2DMAxFUY/EKIzgDTpCR/FIHYERyAbtD5VQBSEhTvKg70p8BvmgAAIRxhhjjDHGwBtE5LUcI9Bc42quIQczi8h7dSgARn9mmlNQWxgElO7MFEXFMD1RejDTLmo6WNgDpYkzTVuLQ+LiVijNmCeUnqA2ym0WBJT7DLknfDhinrUuaC7KHDBWe3e0RFmrrd4CZa3v25oo6/UQqoGy3k9UT5QJyDvPAwWD8UDBYUpQsJizKGhMTVT3r2O9E8YTBYPxQMFhSlCwmDMoeEwO6jKYFNTlMDHUZTHfxuU3UxCs/+SMMcYY+7s+Kon/MjmZtXEAAAAASUVORK5CYII=');
    background-repeat: no-repeat;
    background-position: right 1ex center;
    background-size: 1em 1em;
    padding-right: calc(1em + 2ex);
    cursor: pointer;
    text-overflow: ellipsis;
}

.form-element-block {
    display: block;
    width: 100%;
}

/* Smart selector (react-select) */
.Select__control,
.Select__menu {
    color: #555555;
}

.Select__control {
    cursor: pointer;
    border: 1px solid #CFD9DB;
    background-color: white;
    min-height: 0 !important;
}

.Select__menu {
    z-index: 1000;
}

/* We do not want to style the input inside the selector */
.Select__input > input {
    height: auto;
}

.Select__input > input:focus {
    border: none;
    box-shadow: none;
}

.Select__control:not(.Select__control--is-focused) .Select__value--container,
.Select__control:not(.Select__control--is-focused) .Select__single-value {
    color: inherit !important;
}

.valid-date input,
div.Select.valid-fuzzy > div.Select__control:not(.Select__control--is-focused),
select.check-validity:valid,
input.check-validity:valid {
    border: 1px solid #00A651;
}

.invalid-date input,
div.Select.invalid-fuzzy div.Select__control:not(.Select__control--is-focused),
select.check-validity:invalid,
input.check-validity:invalid {
    border: 1px solid #D75353;
}

.checkbox-inside-label * {
    vertical-align: middle;
}

.checkbox-inside-label input {
    margin-right: 5px;
}

/* Wizard */
.wizard {
    margin: auto;
    width: 100%;
    max-width: 800px;
    padding: 1em;
    padding-left: 2em;
    padding-right: 2em;
    overflow: auto;
    flex: auto;
    background-color: white;
}

.wizard h1 {
    margin-bottom: 1em;
}

.wizard .wizard-menu li {
    list-style-type: none;
    font-weight: bold;
    margin-top: 0.5em;
    margin-bottom: 0.5em;
}

header {
    background-color: #303641;
    color: white;
}

main nav {
    background-color: #2B303A;
    color: white;
}

main nav .sidebar-section-list li span.badge {
    background-color: white;
    color: #2B303A;
}

#content {
    background: #FFFFFF;
}

header h1 {
    font-weight: bold;
    color: #FFFFFF;
}

header h1 a,
header h1 a:hover,
header h1 a:focus {
    color: #FFFFFF;
}

header .locale-selector {
    font-size: 14px;
    color: #000000;
}

/* Banks list component and account list component */
main nav .bank-details .icon {
    border-radius: 5%;
    border: 3px solid #FFFFFF;
}

main nav .bank-details .bank-name {
    color: #FFFFFF;
}

main nav .bank-details .bank-name > * {
    font-weight: 600;
    font-size: 16px;
}

main nav .bank-details .bank-name .bank-sum {
    color: #AFB0B3;
}

main nav .bank-details > li {
    border-left: 4px solid grey;
    color: #494F59;
}

main nav .bank-details > li.active {
    border-color: #D0E9C6;
}

main nav .bank-details a {
    color: #FFFFFF;
}

main nav .bank-details .amount.positive {
    color: #00A651;
}

main nav .bank-details .amount.negative {
    color: #F26C4F;
}

main nav .bank-details > li > .accounts > li > a:hover {
    border-left: 4px solid #82D8AC;
    background-color: rgba(255, 255, 255, 0.25);
}

main nav .bank-details > li > .accounts > li a.active {
    border-left: 4px solid #00A651;
}

main nav .bank-details > li > .accounts > li a {
    color: #AFB0B3;
    font-size: 14px;
    font-weight: 600;
    border-left: 4px solid transparent;
}

/* Sidebar list of sections (operations, settings, etc.) */
.sidebar-section-list li {
    border-bottom: 2px solid #343A45;
    background: #303641;
}

.sidebar-section-list li > a {
    font-size: 14px;
    font-weight: 600;
    color: #AFB0B3;
}

.sidebar-section-list li > a.active {
    background: #2B303A;
}

/* Sidebar "About" link */
.sidebar-about {
    text-align: right;
    color: #FFFFFF;
    padding: 0 0.75em;
}

.sidebar-about a {
    color: inherit;
    font-weight: bold;
}

.sidebar-about a:hover {
    font-style: italic;
}

/* Operations list component */

/* Wells (panels with amount at the top) */
.operation-wells {
    margin: 0;
    display: flex;
    justify-content: space-between;
    flex-wrap: wrap;
}

.operation-wells .well {
    padding: 19px;
    margin-bottom: 20px;
    border-radius: 4px;
    flex-shrink: 0;
    width: 24.5%;
    overflow: hidden;
    color: #FFFFFF;
    text-align: right;
    border: none;
    background-image: none;
    background-color: transparent;
}

.operation-wells .well.amount-well-balance {
    background-color: var(--wells-balance-color);
}

.operation-wells .well.amount-well-received {
    background-color: var(--wells-received-color);
}

.operation-wells .well.amount-well-spent {
    background-color: var(--wells-spent-color);
}

.operation-wells .well.amount-well-saved {
    background-color: var(--wells-saved-color);
}

.well-icon {
    margin-top: 10px;
    margin-right: 0;
    border-radius: 100%;
    background-color: rgba(255, 255, 255, 0.2);
    float: left;
    font-size: 30px;
    height: 60px;
    line-height: 60px;
    text-align: center;
    width: 60px;
}

.well-title {
    font-size: 16px;
    color: #EEEEEE;
}

.well-sub {
    font-size: 12px;
    color: #EEEEEE;
}

.operation-amount {
    font-size: 30px;
    font-weight: bold;
    margin-left: 2px;
}

@media (max-width: 1350px) {
    .operation-wells .well {
        padding: 7px;
    }

    .operation-wells .well-icon {
        height: 40px;
        width: 40px;
        line-height: 40px;
        font-size: 20px;
    }

    .operation-wells .operation-amount {
        font-size: 1.65em;
        margin: 0;
        word-break: break-all;
    }
}

@media (max-width: 1024px) {
    nav:not(.menu-hidden) + #content .operation-wells .well {
        width: 48.5%;
    }
}

@media (max-width: 768px) {
    .operation-wells .well {
        width: 48.5%;
    }
}

@media (max-width: 620px) {
    .operation-wells .well {
        text-align: center;
    }

    .operation-wells .well-icon {
        float: none;
        display: block;
        margin: 0 auto;
    }
}

/* Search */
form.search > * {
    display: grid;
    grid-template-columns: repeat(6, 1fr);
    grid-column-gap: 1em;
    align-items: center;
    margin: 0.5em 0;
}

form.search > * > label {
    margin-bottom: 0;
}

form.search .search-keywords {
    grid-template-columns: 1fr 5fr;
}

form.search .search-categories-types,
form.search .search-amounts,
form.search .search-dates {
    grid-template-columns: 1fr 2fr 1fr 2fr;
}

form.search label:not(:first-child) {
    padding-left: 1em;
}

/* This avoids overflow */
form.search .search-amounts input,
form.search .search-dates input {
    width: 100%;
}

form.search p.search-buttons button:first-child {
    grid-column-start: -3;
}

@media (min-width: 768px) {
    form.search > .search-keywords {
        grid-column-gap: 0.6em;
    }
}

@media (max-width: 768px) {
    form.search > .search-keywords,
    form.search > .search-categories-types,
    form.search > .search-amounts,
    form.search > .search-dates {
        grid-template-columns: 1fr 2fr;
    }

    form.search > .search-categories-types > select:not(:last-child),
    form.search > .search-categories-types > .Select:not(:last-child),
    form.search > .search-amounts > div:not(:last-child),
    form.search > .search-dates > div:not(:last-child) {
        margin-bottom: inherit;
    }

    form.search label:not(:first-child) {
        padding-left: 0;
    }
}

/* Main panel, with form and operations */
.operation-table {
    font-size: 14px;
}

.operation-table caption .actions > button {
    text-align: inherit;
}

.operation-table > tbody > tr {
    border-right: 5px solid #EAEAEA;
}

.operation-table > thead > tr > td,
.operation-table > tbody > tr > td {
    vertical-align: middle;
}

.operation-table td.date {
    white-space: nowrap;
}

.operation-table td.date > * {
    vertical-align: middle;
}

.operation-table td > * {
    overflow-y: hidden;
}

.operation-table thead tr > th {
    border-bottom: 0;
}

.operation-table thead tr > th.modale-button {
    width: 1em;
}

.operation-table thead tr > th.date {
    width: calc(12ex + 20px);
}

.operation-table thead tr > th.type {
    width: 18%;
}

@media screen and (min-width: 1600px) {
    .operation-table thead tr > th.type {
        width: 260px;
    }
}

.operation-table thead tr > th.amount {
    width: 10%;
}

.operation-table thead tr > th.category {
    width: 22%;
}

.operation-table .operation-assigned-to-budget {
    cursor: default !important;
    margin-left: 5px;
}

button.budget-assignment {
    width: 33.33%;
}

@media screen and (max-width: 768px) {
    /* Hide the calendar icon */
    .operation-table .operation-assigned-to-budget {
        display: none;
    }

    /* Decrease the date column width */
    .operation-table thead tr > th.date {
        width: 12ex;
    }

    /* Hide budget assignments label */
    button.budget-assignment span {
        display: none;
    }

    button.budget-assignment .fa {
        margin-right: 0;
    }
}

.operation-table td.modale-button > button {
    color: #337AB7;
}

/*
* WebKit hack: by setting a relative position to the cell, its width will not be
* calculated according to its content, which is wrong if the content is too
* wide. The background-clip tells Firefox to draw the border on top of then
* background.
*/
@media screen and (max-width: 768px) {
    .operation-table caption button .label {
        display: none;
    }

    .operation-table tr > .modale-button,
    .operation-table tr > .type,
    .operation-table tr > .category {
        display: none;
    }

    /* The height is smaller in xs-mode */
    .operation-table td {
        position: relative;
        height: 41px;
        background-clip: padding-box;
    }

    /* Force the max height of the children to ensure a fixed height for the
     * infinite list
     */
    .operation-table td > * {
        max-height: 19px;
        height: inherit;
    }
}

@media screen and (min-width: 768px) {
    .operation-table td {
        position: relative;
        height: 54px;
        background-clip: padding-box;
    }

    /* Force the max height of the children to ensure a fixed height for the
     * infinite list
     */
    .operation-table td > * {
        max-height: 34px;
        overflow: hidden;
    }

    .operation-table td > div {
        position: relative;
        max-width: 100%;
    }
}

.operation-table td > .Select,
.modal-body .Select {
    overflow: visible;
    z-index: auto;
}

.operation-table select:not(:hover):not(:focus):not(:active),
.operation-table input:not(:hover):not(:focus):not(:active),
.bank-accounts-list input:not(:hover):not(:focus):not(:active),
.operation-table .Select:not(:hover) .Select__control:not(.Select__control--is-focused) {
    color: inherit;
    border-color: transparent;
    background-image: none;
    background-color: transparent;
}

.operation-table .Select:not(:hover) .Select__control:not(.Select__control--is-focused) .Select__indicators {
    visibility: hidden;
}

/* Categories section */
input.category-color {
    border-radius: 4px;
    box-shadow: none;
    border: 1px solid #CFD9DB;
}

.category-color .rc-color-picker-panel-inner {
    background-color: #FFFFFF;
}

/* Duplicates section */
.duplicate {
    border: 1px solid #DDDDDD;
}

.duplicate > div:first-child {
    border-bottom: 1px solid #DDDDDD;
}

.duplicate > div.duplicate-operation > div > h3 {
    font-weight: bolder;
}

.duplicate span.label {
    font-weight: bold;
}

.fa-power-off.enabled,
.fa-calculator.enabled {
    color: #00A651;
}

.fa-star,
.fa-star-o:hover {
    color: #FFD66A;
}

.fa-star-o:hover::before {
    content: '\f005';
}

/* Onboarding */
.wizard header {
    background-color: transparent;
    color: inherit;
    margin-top: 1em;
    margin-bottom: 1em;
    display: block;
    overflow: initial;
}

.wizard header h1 {
    color: inherit;
    font-weight: initial;
}

.wizard header .locale-selector {
    float: right;
    position: relative;
    top: -5px;
}

.accountwizard-import {
    display: flex;
    justify-content: space-between;
}

.accountwizard-import div.backup-password-form {
    display: inline;
    margin-right: 1ex;
}

.init-panes {
    display: flex;
    padding: 1em;
}

/* TODO: Remove once demo mode is implemented. */
.init-panes .disabled {
    background-color: rgba(0, 0, 0, 0.3);
    pointer-events: none;
}

.init-panes .disabled > * {
    opacity: 0.5;
}

.init-panes > a {
    flex: auto;
    width: 30%;
    border: 1px solid #C5C5C5;
    border-radius: 2px;
    margin: 0.5em;
    padding: 0;
    color: #444444;
    position: relative;
    overflow: auto;
    display: flex;
    flex-direction: column;
    cursor: pointer;
    text-align: center;
}

.init-panes > a p .fa {
    font-size: 75px;
}

.init-panes > a:hover,
.init-panes > a:focus {
    box-shadow: 5px 10px 5px #CCCCCC, -5px 10px 5px #CCCCCC;
}

.init-panes > a h3 {
    padding: 0;
    text-align: center;
    font-weight: bold;
    height: 2em;
}

.init-panes > a h3 + div {
    flex: auto;
}

.init-panes > a > * {
    padding: 1em;
    margin-bottom: 1em;
}

.init-panes > a img {
    width: 100%;
    margin-bottom: 2em;
}

.init-panes > a > p:last-child {
    margin: 0;
    color: white;
    text-align: center;
    text-transform: uppercase;
}

.init-panes .small-only {
    display: none;
}

.init-panes h3 .fa {
    margin-right: 0.5em;
}

.init-panes .add-first-access-pane-button {
    background-color: #00A651;
}

.init-panes .import-pane-button {
    background-color: #0072BC;
}

.init-panes .demo-pane-button {
    background-color: #DBAE34;
}

/* Bank creation form */
.initform label {
    vertical-align: middle;
}

.initform > div {
    margin-bottom: 1em;
}

.initform > div:last-child {
    margin-bottom: 0;
}

.initform > div.bank,
.initform > div.alert-email {
    display: grid;
    grid-template-columns: 3fr 9fr;
    align-items: center;
}

.initform > div.credentials {
    display: grid;
    grid-template-columns: 6fr 6fr;
    grid-gap: 2em;
}

.initform input[type='checkbox'] {
    margin-top: 0;
    vertical-align: middle;
}

.initform input[type='checkbox'] + label {
    display: inline;
    margin-left: 1ex;
}

@media (max-width: 768px) {
    .initform > div.bank,
    .initform > div.credentials,
    .initform > div.alert-email {
        grid-template-columns: 12fr;
        grid-gap: 0;
    }

    .initform > div.credentials > div:not(:first-child) {
        margin-top: 1em;
    }
}

.initform .buttons-toolbar {
    display: flex;
    justify-content: flex-end;
}

.wizard .accountwizard-newbank .btn.danger {
    /* The button is after the account wizard in the DOM so we need to translate
    its vertical position to put it on the same line than the save button */
    transform: translateY(-100%);
}

.wizard-content {
    margin-bottom: 2em;
}

@media (max-width: 768px) {
    .wizard header {
        height: auto;
    }

    .wizard header h1 {
        display: block;
    }

    .wizard header .locale-selector {
        display: block;
        width: 100%;
        margin: auto;
        float: none;
        margin-bottom: 1em;
    }

    .init-panes {
        display: initial;
    }

    .init-panes > a {
        width: auto;
    }

    .init-panes .fa {
        display: none;
    }

    .init-panes > a h3 {
        height: auto;
        margin-left: 1em;
        margin-right: 1em;
    }

    .init-panes > a > * {
        padding: auto;
        margin-bottom: auto;
    }

    .init-panes .small-only {
        display: initial;
    }
}

/* About section */
.support-about li {
    border: 1px solid #337AB7;
    color: #2E2E2E;
}

.support-about li span.label {
    background-color: #337AB7;
    color: white;
}

/* Modales */
.ReactModal__Overlay {
    z-index: 1050;
    opacity: 1;
    background-color: rgba(0, 0, 0, 0.65) !important;
    overflow: auto;
}

.ReactModal__Content {
    max-width: 580px;
    margin: auto;
    position: relative !important;
    left: 0 !important;
    display: flex;
    flex-direction: column;
}

.ReactModal__Content .modal-body {
    flex: auto;
}

.ReactModal__Content > * {
    flex-shrink: 0;
}

@media (min-width: 768px) {
    .ReactModal__Content {
        overflow: visible !important;
    }
}

@media (max-width: 768px) {
    .ReactModal__Content {
        top: 0 !important;
        border-radius: 0 !important;
        border: none !important;
        height: 100vh;
        overflow: scroll !important;
    }

    body.ReactModal__Body--open #app {
        display: none;
    }
}

.modal-header {
    margin-bottom: 1em;
    display: flex;
    align-items: baseline;
}

.modal-header > * {
    font-size: 1.5em;
}

.modal-header > .modal-title {
    margin-top: 0;
    flex-grow: 1;
    line-height: 1.5em;
    font-weight: bold;
}

.modal-header .modal-close {
    border: 0;
    background: none;
    padding: 0;
    transition: transform 0.25s ease;
}

.modal-header .modal-close:hover {
    transform: rotate(90deg);
}

.modal-body .cols-with-label {
    display: flex;
    margin-bottom: 1em;
    align-items: center;
}

.modal-body .cols-with-label > * {
    flex: auto;
}

.modal-body .cols-with-label > label:first-child {
    flex-grow: 0;
    flex-shrink: 0;
    width: 33%;
}

@media (max-width: 768px) {
    .modal-body .cols-with-label {
        display: block;
    }

    .modal-body .cols-with-label > label:first-child {
        display: inline-block;
        width: 100%;
    }
}

.modal-body .cols-with-label .Select__control,
.modal-body .cols-with-label input {
    color: inherit;
}

.modal-body h5 {
    font-size: 1.2em;
    margin-top: 1em;
    margin-bottom: 1em;
}

.modal-footer {
    margin-top: 1em;
    display: flex;
    justify-content: flex-end;
}

.modal-footer > .btn:not(:last-child) {
    margin-right: 0.5em;
}

.modal-footer > button {
    white-space: nowrap;
    overflow: hidden;
    text-overflow: ellipsis;
}

/* Loading "modal" */
#app > .loading-modal {
    height: auto;
    text-align: center;
    background-color: white;
    width: 50%;
    margin: auto;
    margin-top: 1em;
}

@media (max-width: 768px) {
    #app > .loading-modal {
        width: 100%;
        height: 100%;
        margin: 0;
    }
}

#app > .loading-modal h3 {
    margin: 0;
    background-color: #F1F1F1;
    color: #777777;
}

#app > .loading-modal > * {
    padding-top: 1em;
    padding-bottom: 1em;
}

.error-reporter {
    overflow: auto;
    padding: 1em;
    background-color: white;
    color: #444444;
}

.error-reporter pre {
    border-radius: 1px;
    border: 1px solid #2F2F2F;
    padding: 1em;
    background-color: #444444;
    color: white;
}<|MERGE_RESOLUTION|>--- conflicted
+++ resolved
@@ -49,35 +49,8 @@
     cursor: pointer;
 }
 
-<<<<<<< HEAD
-.Select {
-    z-index: 4;
-}
-
-.Select-menu-outer {
-    z-index: 5;
-}
-
-.Select-control,
-.Select-input {
-    height: 32px !important;
-}
-
-/* Wizard */
-.wizard {
-    margin: auto;
-    width: 100%;
-    max-width: 800px;
-    padding: 1em;
-    padding-left: 2em;
-    padding-right: 2em;
-    overflow: auto;
-    flex: auto;
-    background-color: white;
-=======
 button:focus {
     outline: none !important;
->>>>>>> e1d0f8db
 }
 
 button.fa {
