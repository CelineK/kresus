--- conflicted
+++ resolved
@@ -26,14 +26,9 @@
 
     componentDidMount: function() {
         // Let's go.
-<<<<<<< HEAD
-        store.loadCategories();
-        store.once(Events.server.loaded_categories, store.loadAllBanks);
-=======
         store.loadStaticBanks();
         store.loadCategories();
         store.once(Events.server.loaded_categories, store.loadUserBanks);
->>>>>>> c27b98f9
         store.once(Events.server.loaded_operations, this._adjustSidebarHeight);
         this._adjustSidebarHeight();
     },
