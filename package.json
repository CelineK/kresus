{
  "name": "kresus",
<<<<<<< HEAD
  "version": "0.11.1",
=======
  "version": "0.12.0",
>>>>>>> 5418da2d
  "engines": [
    "node >= 4"
  ],
  "description": "Kresus' Personal Finance Manager",
  "license": "MIT",
  "repository": {
    "type": "git",
    "url": "https://framagit.org/bnjbvr/kresus"
  },
  "main": "client/main.js",
  "dependencies": {
    "babel-polyfill": "6.26.0",
    "body-parser": "1.18.2",
    "cozy-notifications-helper": "1.1.0",
    "cozydb": "0.1.13",
    "currency-formatter": "1.3.0",
    "errorhandler": "1.5.0",
    "express": "4.16.2",
    "method-override": "2.3.10",
    "ini": "1.3.4",
    "moment": "2.19.1",
    "morgan": "1.9.0",
    "node-polyglot": "2.2.2",
    "nodemailer": "2.7.2",
    "ospath": "1.2.2",
    "pouchdb": "6.3.4"
  },
  "devDependencies": {
    "babel-cli": "6.26.0",
    "babel-eslint": "8.0.1",
    "babel-loader": "7.1.2",
    "babel-plugin-transform-react-remove-prop-types": "0.4.10",
    "babel-preset-env": "1.6.0",
    "babel-preset-react": "6.24.1",
    "babel-preset-stage-0": "6.24.1",
    "babel-register": "6.26.0",
    "bootstrap-kresus": "0.0.4",
    "bundle-loader": "0.5.5",
    "c3": "0.4.18",
    "copy-webpack-plugin": "4.1.1",
    "css-loader": "0.28.7",
    "cssnano": "3.10.0",
    "dygraphs": "2.0.0",
    "eslint": "3.19.0",
    "eslint-plugin-import": "2.7.0",
    "eslint-plugin-react": "7.4.0",
    "extract-text-webpack-plugin": "3.0.1",
    "file-loader": "1.1.5",
    "font-awesome": "4.7.0",
    "image-webpack-loader": "3.4.2",
    "jquery": "3.2.1",
    "json-strip-loader": "1.0.2",
    "lodash.throttle": "4.1.1",
    "mocha": "4.0.1",
    "normalize.css": "7.0.0",
    "onchange": "3.2.1",
    "optimize-css-assets-webpack-plugin": "3.2.0",
    "prop-types": "15.6.0",
    "rc-color-picker": "1.2.0",
    "react": "15.6.2",
    "react-datepicker": "0.48.0",
    "react-dom": "15.6.2",
    "react-redux": "5.0.6",
    "react-router-dom": "4.2.2",
    "redux": "3.7.2",
    "redux-thunk": "2.2.0",
    "semver": "5.4.1",
    "should": "13.1.2",
    "style-loader": "0.19.0",
    "updeep": "1.0.0",
    "url-loader": "0.6.2",
    "webpack": "3.7.1",
    "webpack-bundle-analyzer": "2.9.0",
    "webpack-spritesmith": "0.3.3",
    "whatwg-fetch": "2.0.3"
  },
  "scripts": {
    "kresus": "node bin/kresus.js",
    "start": "node build/server/index.js",
    "check:lint": "./scripts/lint.sh --quiet",
    "check:lint-full": "./scripts/lint.sh",
    "check:banks": "babel-node --presets env ./scripts/check-banks.js",
    "check:locales": "babel-node --presets env ./scripts/compare-locales.js",
    "check:test": "./scripts/test.sh",
    "check": "npm run check:lint && npm run check:banks && npm run check:locales && npm run check:test",
    "ci-full-history": "./scripts/ci-full-history.sh",
    "build:prod:client": "NODE_ENV=production webpack -p --progress",
    "build:dev:client": "webpack --progress",
    "build:prod:server": "NODE_ENV=production ./scripts/build-server.sh",
    "build:dev:server": "./scripts/build-server.sh",
    "build:prod": "npm run build:prod:client && npm run build:prod:server",
    "build:dev": "npm run build:dev:client && npm run build:dev:server",
    "build:client": "npm run build:dev:client",
    "build:server": "npm run build:dev:server",
    "build": "npm run build:dev",
    "build-no-progress": "webpack",
    "build-no-progress:prod:client": "NODE_ENV=production webpack -p",
    "watch:prod:client": "NODE_ENV=production webpack -p --progress --watch",
    "watch:dev:client": "webpack --progress --watch",
    "watch:prod:server": "NODE_ENV=production ./scripts/dev-server.sh",
    "watch:dev:server": "./scripts/dev-server.sh",
    "clean:client": "rm -r build/client",
    "clean:server": "rm -r build/server",
    "clean": "rm -r build"
  },
  "bin": {
    "kresus": "bin/kresus.js"
  },
  "cozy-displayName": "Kresus",
  "cozy-permissions": {
    "Bank": {
      "description": "Les banques auxquelles vous pouvez accéder via l'application."
    },
    "BankAccess": {
      "description": "Vos identifiants d'accès à votre banque sont stockés de façon sécurisée."
    },
    "BankAccount": {
      "description": "Vos différents comptes bancaires."
    },
    "BankOperation": {
      "description": "Une opération bancaire."
    },
    "BankAlert": {
      "description": "Une alerte liée à vos comptes bancaires."
    },
    "BankCategory": {
      "description": "Catégories des operations bancaires."
    },
    "send mail to user": {
      "description": "À votre demande, des rapports journaliers, hebdomadaires ou mensuels peuvent vous être envoyés par email."
    },
    "Notification": {
      "description": "Des notifications sont créées lorsque des alertes sont mises en place dans l'application."
    },
    "CozyInstance": {
      "description": "Afin d'afficher le contenu dans votre langue, l'application doit accéder à vos préférences."
    },
    "KresusConfig": {
      "description": "Une paire de clé-valeur pour sauvegarder des éléments de configuration de Kresus."
    },
    "operationtype": {
      "description": "Un type d'opération bancaire"
    }
  },
  "renovate": {
    "extends": [
      ":app"
    ]
  }
}<|MERGE_RESOLUTION|>--- conflicted
+++ resolved
@@ -1,10 +1,6 @@
 {
   "name": "kresus",
-<<<<<<< HEAD
-  "version": "0.11.1",
-=======
   "version": "0.12.0",
->>>>>>> 5418da2d
   "engines": [
     "node >= 4"
   ],
